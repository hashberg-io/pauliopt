--- conflicted
+++ resolved
@@ -79,13 +79,8 @@
             # TODO possibly pick the row here now that the full steiner_tree has a 1
             for parent, child in traversal:
                 add_cnot(child, parent, m, cnots)
-<<<<<<< HEAD
-        assert(sum(m[:,col]) == 1 )
-        assert(m[row, col] == 1)
-=======
         assert sum(m[:,col]) == 1
         assert m[row, col] == 1
->>>>>>> 367a6fac
 
         # Reduce the row
         ones_in_the_row = [i for i in columns_to_eliminate if m[row, i]== 1]
@@ -105,19 +100,11 @@
                     add_cnot(parent, child, m, cnots)
             for parent, child in reversed(traversal):
                 add_cnot(parent, child, m, cnots)
-<<<<<<< HEAD
-            assert(m[row, col] == 1)
-            assert(sum(m[row,:]) == 1 )
-        assert(sum(m[:,col]) == 1 )
-        assert(m[row, col] == 1)
-        assert(sum(m[row,:]) == 1 )
-=======
             assert m[row, col] == 1
             assert sum(m[row,:]) == 1
         assert sum(m[:,col]) == 1
         assert m[row, col] == 1
         assert sum(m[row,:]) == 1
->>>>>>> 367a6fac
         qubits_to_process.remove(row)
         columns_to_eliminate.remove(col)
         new_mapping[row] = col
@@ -510,13 +497,10 @@
             cxs = CXCircuit.from_parity_matrix(self.parity_matrix(), self.topology, reallocate=reallocate, method=method)
         for layer in cxs._layers:
             circuit.compose(layer.to_qiskit(), inplace=True)
-<<<<<<< HEAD
         if reallocate:
             circuit.metadata = {
                 "final_layout": cxs._output_mapping
             }
-=======
->>>>>>> 367a6fac
         return circuit
 
     def draw(self, layout: str = "kamada_kawai", *,
@@ -559,11 +543,7 @@
             topology (Topology): The target device topology
             parities_as_columns (bool, optional): Whether the parities in the matrix are column-wise or row-wise. Defaults to False, i.e. row-wise.
             reallocate (bool, optional): Whether the qubits can be reallocated to different registers, i.e. synthesis up to permutation. Defaults to False.
-<<<<<<< HEAD
-            method (Literal[&quot;permrowcol&quot;], optional): Which synthesis method should be used. Currently only permrowcol is available.
-=======
             method (Literal["permrowcol"], optional): Which synthesis method should be used. Currently only permrowcol is available.
->>>>>>> 367a6fac
 
         Returns:
             CXCircuit: Synthesized circuit
@@ -573,11 +553,7 @@
         layers = []
         current_layer = []
         for cnot in cnots:
-<<<<<<< HEAD
-            assert(cnot[0] in topology.adjacent(cnot[1])) # Double check that the cnot is allowed
-=======
             assert cnot[0] in topology.adjacent(cnot[1]) # Double check that the cnot is allowed
->>>>>>> 367a6fac
             if any([c in cnot or t in cnot for c,t in current_layer]):
                 layer = CXCircuitLayer(topology, current_layer)
                 layers.append(layer)
