--- conflicted
+++ resolved
@@ -13,8 +13,7 @@
 
 SEED = 42
 
-<<<<<<< HEAD
-=======
+
 def unpermute(circuit:QuantumCircuit):
     changed_circuit = False
     if circuit.metadata:
@@ -27,12 +26,11 @@
             changed_circuit = True
         if not changed_circuit:
             Warning("Attempt to unpermute did not change the circuit, no initial or final layout found.")
->>>>>>> 4f4afb34
+
 
 class TestCXSynthesis(unittest.TestCase):
 
     def setUp(self):
-<<<<<<< HEAD
         self.n_tests = 20
         self.topology = Topology.grid(3, 3)
         edges = [c.as_pair for c in self.topology.couplings]
@@ -47,23 +45,7 @@
                            self.circuit]
         self.row_matrix = [c.parity_matrix(parities_as_columns=False) for c in
                            self.circuit]
-=======
-        self.n_tests = 20 #even
-        self.topology = Topology.grid(3,3)
-        edges = [c.as_pair for c in self.topology.couplings]
-        edges += [(c,p) for c,p in edges]
-        depth1 = 20
-        depth2 = 3
-        np.random.seed(SEED)
-        self.circuit = [CXCircuit(self.topology, 
-                        [CXCircuitLayer(self.topology, [edges[i]]) for i in np.random.choice(len(edges), depth1, replace=True)]) 
-                        for _ in range(int(self.n_tests/2))]
-        self.circuit += [CXCircuit(self.topology, 
-                        [CXCircuitLayer(self.topology, [edges[i]]) for i in np.random.choice(len(edges), depth2, replace=True)]) 
-                        for _ in range(int(self.n_tests/2))]
-        self.col_matrix = [c.parity_matrix(parities_as_columns=True) for c in self.circuit]
-        self.row_matrix = [c.parity_matrix(parities_as_columns=False) for c in self.circuit]
->>>>>>> 4f4afb34
+
 
     def test_transposed(self):
         for i in range(self.n_tests):
@@ -105,11 +87,8 @@
                     matrix = self.col_matrix[i]
                 else:
                     matrix = self.row_matrix[i]
-<<<<<<< HEAD
-                for method in synthesis_methods:  # TODO when more synthesis methods are available, not all are up-to-permutation.
-=======
+
                 for method in synthesis_methods: # TODO when more synthesis methods are available, maybe not all are up-to-permutation.
->>>>>>> 4f4afb34
                     with self.subTest(i=i, parity_as_columns=wise, method=method):
                         synthesized_circuit = CXCircuit.from_parity_matrix(matrix,
                                                                            self.topology,
